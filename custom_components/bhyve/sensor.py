"""Support for Orbit BHyve sensors."""
import logging

from homeassistant.config_entries import ConfigEntry
from homeassistant.const import (
    ATTR_BATTERY_LEVEL,
    DEVICE_CLASS_BATTERY,
    DEVICE_CLASS_TEMPERATURE,
<<<<<<< HEAD
    TEMP_FAHRENHEIT,
)
from homeassistant.helpers.entity import EntityCategory
=======
)
from homeassistant.core import HomeAssistant
from homeassistant.helpers.entity import EntityCategory
from homeassistant.helpers.entity_platform import AddEntitiesCallback
>>>>>>> fc46279a
from homeassistant.helpers.icon import icon_for_battery_level

from . import BHyveDeviceEntity
from .const import (
    CONF_CLIENT,
    DEVICE_FLOOD,
    DEVICE_SPRINKLER,
    DOMAIN,
    EVENT_CHANGE_MODE,
    EVENT_DEVICE_IDLE,
    EVENT_FS_ALARM,
)
from .pybhyve.errors import BHyveError
from .util import filter_configured_devices, orbit_time_to_local_time

_LOGGER = logging.getLogger(__name__)

ATTR_BUDGET = "budget"
ATTR_CONSUMPTION_GALLONS = "consumption_gallons"
ATTR_CONSUMPTION_LITRES = "consumption_litres"
ATTR_IRRIGATION = "irrigation"
ATTR_PROGRAM = "program"
ATTR_PROGRAM_NAME = "program_name"
ATTR_RUN_TIME = "run_time"
ATTR_START_TIME = "start_time"
ATTR_STATUS = "status"


async def async_setup_entry(
    hass: HomeAssistant, entry: ConfigEntry, async_add_entities: AddEntitiesCallback
) -> None:
    """Set up the BHyve sensor platform from a config entry."""

    bhyve = hass.data[DOMAIN][entry.entry_id][CONF_CLIENT]

    sensors = []
    devices = filter_configured_devices(entry, await bhyve.devices)

    for device in devices:
        if device.get("type") == DEVICE_SPRINKLER:
            sensors.append(BHyveStateSensor(hass, bhyve, device))
            for zone in device.get("zones"):
                sensors.append(BHyveZoneHistorySensor(hass, bhyve, device, zone))

            if device.get("battery", None) is not None:
                sensors.append(BHyveBatterySensor(hass, bhyve, device))
        if device.get("type") == DEVICE_FLOOD:
            sensors.append(BHyveTemperatureSensor(hass, bhyve, device))
            sensors.append(BHyveBatterySensor(hass, bhyve, device))

    async_add_entities(sensors)


# async def async_setup_platform(hass, config, async_add_entities, _discovery_info=None):
#     """Set up BHyve sensors based on a config entry."""
#     bhyve = hass.data[DATA_BHYVE]

#     sensors = []
#     devices = await bhyve.devices
#     for device in devices:
#         if device.get("type") == DEVICE_SPRINKLER:
#             sensors.append(BHyveStateSensor(hass, bhyve, device))
#             for zone in device.get("zones"):
#                 sensors.append(BHyveZoneHistorySensor(hass, bhyve, device, zone))

#             if device.get("battery", None) is not None:
#                 sensors.append(BHyveBatterySensor(hass, bhyve, device))
#         if device.get("type") == DEVICE_FLOOD:
#             sensors.append(BHyveTemperatureSensor(hass, bhyve, device))
#             sensors.append(BHyveBatterySensor(hass, bhyve, device))

#     async_add_entities(sensors, True)


class BHyveBatterySensor(BHyveDeviceEntity):
    """Define a BHyve sensor."""

    def __init__(self, hass, bhyve, device):
        """Initialize the sensor."""
        name = "{} battery level".format(device.get("name"))
        _LOGGER.info("Creating battery sensor: %s", name)
        super().__init__(
            hass,
            bhyve,
            device,
            name,
            "battery",
            DEVICE_CLASS_BATTERY,
        )

        self._unit = "%"

    def _setup(self, device):
        self._state = None
        self._attrs = {}
        self._available = device.get("is_connected", False)

        battery = device.get("battery")

        if battery is not None:
            self._state = battery["percent"]
            self._attrs[ATTR_BATTERY_LEVEL] = battery["percent"]

    @property
    def state(self):
        """Return the state of the entity."""
        return self._state

    @property
    def unit_of_measurement(self):
        """Return the unit of measurement for the sensor."""
        return self._unit

    @property
    def icon(self):
        """Icon to use in the frontend, if any."""
        if self._device_class == DEVICE_CLASS_BATTERY and self._state is not None:
            return icon_for_battery_level(
                battery_level=int(self._state), charging=False
            )
        return self._icon

    @property
    def should_poll(self):
        """Enable polling."""
        return True

    @property
    def unique_id(self):
        """Return a unique, unchanging string that represents this sensor."""
        return f"{self._mac_address}:{self._device_id}:battery"

    @property
    def entity_category(self):
<<<<<<< HEAD
        """Battery is a diagnostic category"""
=======
        """Battery is a diagnostic category."""
>>>>>>> fc46279a
        return EntityCategory.DIAGNOSTIC

    def _should_handle_event(self, event_name, data):
        return event_name in [EVENT_CHANGE_MODE]

    async def async_update(self):
        """Retrieve latest state."""
        self._ws_unprocessed_events[:] = []  # We don't care about these

        await self._refetch_device()


class BHyveZoneHistorySensor(BHyveDeviceEntity):
    """Define a BHyve sensor."""

    def __init__(self, hass, bhyve, device, zone):
        """Initialize the sensor."""
        self._history = None
        self._zone = zone
        self._zone_id = zone.get("station")

        name = "{} zone history".format(zone.get("name", "Unknown"))
        _LOGGER.info("Creating history sensor: %s", name)

        super().__init__(
            hass,
            bhyve,
            device,
            name,
            "history",
        )

    def _setup(self, device):
        self._state = None
        self._attrs = {}
        self._available = device.get("is_connected", False)

    @property
    def state(self):
        """Return the state of the entity."""
        return self._state

    @property
    def should_poll(self):
        """Enable polling."""
        return True

    @property
    def unique_id(self):
        """Return a unique, unchanging string that represents this sensor."""
        return f"{self._mac_address}:{self._device_id}:{self._zone_id}:history"

    @property
    def entity_category(self):
<<<<<<< HEAD
        """History is a diagnostic category"""
=======
        """History is a diagnostic category."""
>>>>>>> fc46279a
        return EntityCategory.DIAGNOSTIC

    def _should_handle_event(self, event_name, data):
        return event_name in [EVENT_DEVICE_IDLE]

    async def async_update(self):
        """Retrieve latest state."""
        force_update = bool(list(self._ws_unprocessed_events))
        self._ws_unprocessed_events[:] = []  # We don't care about these

        try:
            history = await self._fetch_device_history(force_update=force_update) or []
            self._history = history

            for history_item in history:
                zone_irrigation = list(
                    filter(
                        lambda i: i.get("station") == self._zone_id,
                        history_item.get(ATTR_IRRIGATION, []),
                    )
                )
                if zone_irrigation:
                    # This is a bit crude - assumes the list is ordered by time.
                    latest_irrigation = zone_irrigation[-1]

                    gallons = latest_irrigation.get("water_volume_gal")
                    litres = round(gallons * 3.785, 2) if gallons else None

                    self._state = orbit_time_to_local_time(
                        latest_irrigation.get("start_time")
                    )

                    self._attrs = {
                        ATTR_BUDGET: latest_irrigation.get(ATTR_BUDGET),
                        ATTR_PROGRAM: latest_irrigation.get(ATTR_PROGRAM),
                        ATTR_PROGRAM_NAME: latest_irrigation.get(ATTR_PROGRAM_NAME),
                        ATTR_RUN_TIME: latest_irrigation.get(ATTR_RUN_TIME),
                        ATTR_STATUS: latest_irrigation.get(ATTR_STATUS),
                        ATTR_CONSUMPTION_GALLONS: gallons,
                        ATTR_CONSUMPTION_LITRES: litres,
                        ATTR_START_TIME: latest_irrigation.get(ATTR_START_TIME),
                    }
                    break

        except BHyveError as err:
            _LOGGER.warning("Unable to retreive data for %s: %s", self._name, err)


class BHyveStateSensor(BHyveDeviceEntity):
    """Define a BHyve sensor."""

    def __init__(self, hass, bhyve, device):
        """Initialize the sensor."""
        name = "{} state".format(device.get("name"))
        _LOGGER.info("Creating state sensor: %s", name)
        super().__init__(hass, bhyve, device, name, "information")

    def _setup(self, device):
        self._attrs = {}
        self._state = device.get("status", {}).get("run_mode")
        self._available = device.get("is_connected", False)
        _LOGGER.debug(
            "State sensor %s setup: State: %s | Available: %s",
            self._name,
            self._state,
            self._available,
        )

    @property
    def state(self):
        """Return the state of the entity."""
        return self._state

    @property
    def unique_id(self):
        """Return a unique, unchanging string that represents this sensor."""
        return f"{self._mac_address}:{self._device_id}:state"

    @property
    def entity_category(self):
<<<<<<< HEAD
        """Run state is a diagnostic category"""
=======
        """Run state is a diagnostic category."""
>>>>>>> fc46279a
        return EntityCategory.DIAGNOSTIC

    def _on_ws_data(self, data):
        #
        # {'event': 'change_mode', 'mode': 'auto', 'device_id': 'id', 'timestamp': '2020-01-09T20:30:00.000Z'}
        #
        event = data.get("event")
        if event == EVENT_CHANGE_MODE:
            self._state = data.get("mode")

    def _should_handle_event(self, event_name, data):
        return event_name in [EVENT_CHANGE_MODE]


class BHyveTemperatureSensor(BHyveDeviceEntity):
    """Define a BHyve sensor."""

    def __init__(self, hass, bhyve, device):
        """Initialize the sensor."""
        name = "{} temperature sensor".format(device.get("name"))
        _LOGGER.info("Creating temperature sensor: %s", name)
        super().__init__(
            hass, bhyve, device, name, "thermometer", DEVICE_CLASS_TEMPERATURE
        )

    def _setup(self, device):
        self._state = device.get("status", {}).get("temp_f")
        self._available = device.get("is_connected", False)
        self._unit = "°F"
        self._attrs = {
            "location": device.get("location_name"),
            "rssi": device.get("status", {}).get("rssi"),
            "temperature_alarm": device.get("status", {}).get("temp_alarm_status"),
        }
        _LOGGER.debug(
            "Temperature sensor %s setup: State: %s | Available: %s",
            self._name,
            self._state,
            self._available,
        )

    @property
    def state(self):
        """Return the state of the entity."""
        return self._state

    @property
    def unit_of_measurement(self):
        """Return the unit of measurement for the sensor."""
        return self._unit

    @property
    def unique_id(self):
        """Return a unique, unchanging string that represents this sensor."""
        return f"{self._mac_address}:{self._device_id}:temp"

    def _on_ws_data(self, data):
        #
        # {"last_flood_alarm_at":"2021-08-29T16:32:35.585Z","rssi":-60,"onboard_complete":true,"temp_f":75.2,"provisioned":true,"phy":"le_1m_1000","event":"fs_status_update","temp_alarm_status":"ok","status_updated_at":"2021-08-29T16:33:17.089Z","identify_enabled":false,"device_id":"612ad9134f0c6c9c9faddbba","timestamp":"2021-08-29T16:33:17.089Z","flood_alarm_status":"ok","last_temp_alarm_at":null}
        #
        _LOGGER.info("Received program data update %s", data)
        event = data.get("event")
        if event == EVENT_FS_ALARM:
            self._state = data.get("temp_f")
            self._attrs["rssi"] = data.get("rssi")
            self._attrs["temperature_alarm"] = data.get("temp_alarm_status")

    def _should_handle_event(self, event_name, data):
        return event_name in [EVENT_FS_ALARM]<|MERGE_RESOLUTION|>--- conflicted
+++ resolved
@@ -6,16 +6,10 @@
     ATTR_BATTERY_LEVEL,
     DEVICE_CLASS_BATTERY,
     DEVICE_CLASS_TEMPERATURE,
-<<<<<<< HEAD
-    TEMP_FAHRENHEIT,
-)
-from homeassistant.helpers.entity import EntityCategory
-=======
 )
 from homeassistant.core import HomeAssistant
 from homeassistant.helpers.entity import EntityCategory
 from homeassistant.helpers.entity_platform import AddEntitiesCallback
->>>>>>> fc46279a
 from homeassistant.helpers.icon import icon_for_battery_level
 
 from . import BHyveDeviceEntity
@@ -150,11 +144,7 @@
 
     @property
     def entity_category(self):
-<<<<<<< HEAD
-        """Battery is a diagnostic category"""
-=======
         """Battery is a diagnostic category."""
->>>>>>> fc46279a
         return EntityCategory.DIAGNOSTIC
 
     def _should_handle_event(self, event_name, data):
@@ -209,11 +199,7 @@
 
     @property
     def entity_category(self):
-<<<<<<< HEAD
-        """History is a diagnostic category"""
-=======
         """History is a diagnostic category."""
->>>>>>> fc46279a
         return EntityCategory.DIAGNOSTIC
 
     def _should_handle_event(self, event_name, data):
@@ -294,11 +280,7 @@
 
     @property
     def entity_category(self):
-<<<<<<< HEAD
-        """Run state is a diagnostic category"""
-=======
         """Run state is a diagnostic category."""
->>>>>>> fc46279a
         return EntityCategory.DIAGNOSTIC
 
     def _on_ws_data(self, data):
