--- conflicted
+++ resolved
@@ -15,16 +15,10 @@
 The following controllers have been verified as compatible with this integration, either by the author or members of the community. By virtue that this is an unofficial project which is not supported by the company, there is no guarantee of continued compatibility for current or future devices.
 
 - [Orbit 21004 B-hyve Smart Hose Faucet Timer with Wi-Fi Hub](https://www.amazon.com/dp/B0758NR8DJ). The Wifi hub is required to provide the faucet timer with internet connectivity. Bluetooth connectivity with the timer is not supported.
-<<<<<<< HEAD
-- [Orbit 57946 B-hyve Smart Indoor/Outdoor 6-Station WiFi Sprinkler System Controller](https://www.amazon.com/gp/product/B01D15HOIQ). Compatibility has been reported by members of the community.
-- [Orbit 57925 B-hyve Smart 8-Zone Indoor-Mount Sprinkler Controller](https://www.amazon.com/dp/B07DJ628XH). Compatibility has been reported by members of the community.
-- [Orbit 57995 B-hyve XR](https://www.amazon.com/Orbit-57995-16-Zone-Sprinkler-Controller/dp/B08J2C3FL5). Compatibility has been reported by members of the community.
-=======
 - [Orbit 57946 B-hyve Smart Indoor/Outdoor 6-Station WiFi Sprinkler System Controller](https://www.amazon.com/gp/product/B01D15HOIQ).
 - [Orbit 57925 B-hyve Smart 8-Zone Indoor-Mount Sprinkler Controller](https://www.amazon.com/dp/B07DJ628XH).
 - [Orbit 57995 B-hyve XR](https://www.amazon.com/Orbit-57995-16-Zone-Sprinkler-Controller/dp/B08J2C3FL5).
 - [Orbit B-hyve XD](https://www.amazon.com/Orbit-24516-B-hyve-Smart-Watering/dp/B09KKFLN1D/) (with the Gen 2 Wifi hub).
->>>>>>> f3103e98
 
 _Note_: The Wifi hub is required to provide the faucet controllers with internet connectivity.
 
